--- conflicted
+++ resolved
@@ -528,15 +528,8 @@
         r"""Resamples the epistemic index of the underlying model."""
         self._model._resample_epistemic_index()
 
-<<<<<<< HEAD
-    def forward(
-        self, x: Tensor, z: Optional[Tensor] = None, persistent: bool = False
-    ) -> Tensor:
-        return self._model(x.float(), z=z, persistent=persistent)
-=======
     def forward(self, x: Tensor, z: Tensor, persistent: bool = False) -> Tensor:
         return self._model(x, z=z, persistent=persistent)
->>>>>>> c061b43c
 
     def get_q_values(
         self,
